// Copyright 2019, 2020 The Godror Authors
//
//
// SPDX-License-Identifier: UPL-1.0 OR Apache-2.0

// Package godror is a database/sql/driver for Oracle DB.
//
// The connection string for the sql.Open("godror", connString) call can be
// the simple
//   login/password@sid [AS SYSDBA|AS SYSOPER]
//
// type (with sid being the sexp returned by tnsping),
// or in the form of
//   ora://login:password@sid/? \
//     sysdba=0& \
//     sysoper=0& \
//     poolMinSessions=1& \
//     poolMaxSessions=1000& \
//     poolIncrement=1& \
//     connectionClass=POOLED& \
//     standaloneConnection=0& \
//     enableEvents=0& \
//     heterogeneousPool=0& \
//     prelim=0& \
//     poolWaitTimeout=5m& \
//     poolSessionMaxLifetime=1h& \
//     poolSessionTimeout=30s& \
//     timezone=Local& \
//     newPassword= \
//     onInit=ALTER+SESSION+SET+current_schema%3Dmy_schema
//
// These are the defaults. Many advocate that a static session pool (min=max, incr=0)
// is better, with 1-10 sessions per CPU thread.
// See http://docs.oracle.com/cd/E82638_01/JJUCP/optimizing-real-world-performance.htm#JJUCP-GUID-BC09F045-5D80-4AF5-93F5-FEF0531E0E1D
// You may also use ConnectionParams to configure a connection.
//
// If you specify connectionClass, that'll reuse the same session pool
// without the connectionClass, but will specify it on each session acquire.
// Thus you can cluster the session pool with classes, or use POOLED for DRCP.
//
// For what can be used as "sid", see https://docs.oracle.com/en/database/oracle/oracle-database/19/netag/configuring-naming-methods.html#GUID-E5358DEA-D619-4B7B-A799-3D2F802500F1
package godror

/*
#cgo CFLAGS: -I./odpi/include -I./odpi/src -I./odpi/embed

#include <stdlib.h>

#include "dpi.c"
*/
import "C"

import (
	"context"
	"database/sql"
	"database/sql/driver"
	"encoding/base64"
	"fmt"
	"hash/fnv"
	"io"
	"net/url"
	"strconv"
	"strings"
	"sync"
	"time"
	"unsafe"

	errors "golang.org/x/xerrors"
)

const (
	// DefaultFetchRowCount is the number of prefetched rows by default (if not changed through FetchRowCount statement option).
	DefaultFetchRowCount = 1 << 8

	// DefaultArraySize is the length of the maximum PL/SQL array by default (if not changed through ArraySize statement option).
	DefaultArraySize = 1 << 10
)

const (
	// DpiMajorVersion is the wanted major version of the underlying ODPI-C library.
	DpiMajorVersion = C.DPI_MAJOR_VERSION
	// DpiMinorVersion is the wanted minor version of the underlying ODPI-C library.
	DpiMinorVersion = C.DPI_MINOR_VERSION
	// DpiPatchLevel is the patch level version of the underlying ODPI-C library
	DpiPatchLevel = C.DPI_PATCH_LEVEL
	// DpiVersionNumber is the underlying ODPI-C version as one number (Major * 10000 + Minor * 100 + Patch)
	DpiVersionNumber = C.DPI_VERSION_NUMBER

	// DriverName is set on the connection to be seen in the DB
	//
	// It cannot be longer than 30 bytes !
	DriverName = "godror : " + Version

	// DefaultPoolMinSessions specifies the default value for minSessions for pool creation.
	DefaultPoolMinSessions = 1
	// DefaultPoolMaxSessions specifies the default value for maxSessions for pool creation.
	DefaultPoolMaxSessions = 1000
	// DefaultPoolIncrement specifies the default value for increment for pool creation.
	DefaultPoolIncrement = 1
	// DefaultConnectionClass is the default connectionClass
	DefaultConnectionClass = "GODROR"
	// NoConnectionPoolingConnectionClass is a special connection class name to indicate no connection pooling.
	// It is the same as setting standaloneConnection=1
	NoConnectionPoolingConnectionClass = "NO-CONNECTION-POOLING"
	// DefaultSessionTimeout is the seconds before idle pool sessions get evicted
	DefaultSessionTimeout = 5 * time.Minute
	// DefaultWaitTimeout is the milliseconds to wait for a session to become available
	DefaultWaitTimeout = 30 * time.Second
	// DefaultMaxLifeTime is the maximum time in seconds till a pooled session may exist
	DefaultMaxLifeTime = 1 * time.Hour
)

// Log function. By default, it's nil, and thus logs nothing.
// If you want to change this, change it to a github.com/go-kit/kit/log.Swapper.Log
// or analog to be race-free.
var Log func(...interface{}) error

var defaultDrv = &drv{}

func init() {
	sql.Register("godror", defaultDrv)
}

var _ = driver.Driver((*drv)(nil))

type drv struct {
	mu            sync.Mutex
	dpiContext    *C.dpiContext
	pools         map[string]*connPool
	clientVersion VersionInfo
}

type connPool struct {
	dpiPool       *C.dpiPool
	timeZone      *time.Location
	tzOffSecs     int
	serverVersion VersionInfo
}

func (d *drv) openPool(P *PoolParams) (*connPool, error) {

    // determine key to use for pool
    poolKey := fmt.Sprintf("%s\t%s\t%s\t%d\t%d\t%d\t%s\t%s\t%s\t%t\t%t\t",
            P.UserName, P.Password, P.DSN, P.MinSessions, P.MaxSessions,
            P.SessionIncrement, P.WaitTimeout, P.MaxLifeTime, P.SessionTimeout,
            P.Heterogeneous, P.EnableEvents)
    fmt.Printf("Pool key: |%s|\n", poolKey)

    // if pool already exists, return it immediately
    if pool, ok := d.pools[poolKey]; ok {
        return pool, nil
    }

    // initialize driver, if necessary
    if err := d.init(); err != nil {
        return nil, err
    }

    var cUserName, cPassword, cDSN *C.char
    if P.UserName != "" {
        cUserName = C.CString(P.UserName)
        defer C.free(unsafe.Pointer(cUserName))
    }
    if P.Password != "" {
        cPassword = C.CString(P.Password)
        defer C.free(unsafe.Pointer(cPassword))
    }
    if P.DSN != "" {
        cDSN = C.CString(P.DSN)
        defer C.free(unsafe.Pointer(cDSN))
    }
    cUTF8 := C.CString("AL32UTF8")
    defer C.free(unsafe.Pointer(cUTF8))
    cDriverName := C.CString(DriverName)
    defer C.free(unsafe.Pointer(cDriverName))
    var commonCreateParams C.dpiCommonCreateParams
    if C.dpiContext_initCommonCreateParams(d.dpiContext, &commonCreateParams) == C.DPI_FAILURE {
        return nil, errors.Errorf("initCommonCreateParams: %w", d.getError())
    }
    commonCreateParams.createMode = C.DPI_MODE_CREATE_DEFAULT | C.DPI_MODE_CREATE_THREADED
    if P.EnableEvents {
        commonCreateParams.createMode |= C.DPI_MODE_CREATE_EVENTS
    }
    commonCreateParams.encoding = cUTF8
    commonCreateParams.nencoding = cUTF8
    commonCreateParams.driverName = cDriverName
    commonCreateParams.driverNameLength = C.uint32_t(len(DriverName))

    var poolCreateParams C.dpiPoolCreateParams
    if C.dpiContext_initPoolCreateParams(d.dpiContext, &poolCreateParams) == C.DPI_FAILURE {
        return nil, errors.Errorf("initPoolCreateParams: %w", d.getError())
    }
    poolCreateParams.minSessions = DefaultPoolMinSessions
    if P.MinSessions >= 0 {
            poolCreateParams.minSessions = C.uint32_t(P.MinSessions)
    }
    poolCreateParams.maxSessions = DefaultPoolMaxSessions
    if P.MaxSessions > 0 {
        poolCreateParams.maxSessions = C.uint32_t(P.MaxSessions)
    }
    poolCreateParams.sessionIncrement = DefaultPoolIncrement
    if P.SessionIncrement > 0 {
        poolCreateParams.sessionIncrement = C.uint32_t(P.SessionIncrement)
    }
    poolCreateParams.getMode = C.DPI_MODE_POOL_GET_TIMEDWAIT
    poolCreateParams.timeout = C.uint32_t(DefaultSessionTimeout / time.Second)
    if P.SessionTimeout > 0 {
        poolCreateParams.timeout = C.uint32_t(P.SessionTimeout / time.Second) // seconds before idle pool sessions get evicted
    }
    poolCreateParams.waitTimeout = C.uint32_t(DefaultWaitTimeout / time.Millisecond)
    if P.WaitTimeout > 0 {
        poolCreateParams.waitTimeout = C.uint32_t(P.WaitTimeout / time.Millisecond) // milliseconds to wait for a session to become available
    }
    poolCreateParams.maxLifetimeSession = C.uint32_t(DefaultMaxLifeTime / time.Second)
    if P.MaxLifeTime > 0 {
        poolCreateParams.maxLifetimeSession = C.uint32_t(P.MaxLifeTime / time.Second) // maximum time in seconds till a pooled session may exist
    }

    var dp *C.dpiPool
    if Log != nil {
        Log("C", "dpiPool_create", "username", P.UserName, "DSN", P.DSN, "common", commonCreateParams, "pool", fmt.Sprintf("%#v", poolCreateParams))
    }
    if C.dpiPool_create(
            d.dpiContext,
            cUserName, C.uint32_t(len(P.UserName)),
            cPassword, C.uint32_t(len(P.Password)),
            cDSN, C.uint32_t(len(P.DSN)),
            &commonCreateParams,
            &poolCreateParams,
            (**C.dpiPool)(unsafe.Pointer(&dp)),
    ) == C.DPI_FAILURE {
        return nil, errors.Errorf("params=%v %w", P, d.getError())
    }
    C.dpiPool_setStmtCacheSize(dp, 40)
    d.mu.Lock()
    d.pools[poolKey] = &connPool{dpiPool: dp}
    d.mu.Unlock()
    return d.pools[poolKey], nil
}


func (c *conn) acquireFromPool(pool *connPool, P *ConnParams) error {

    // populate connection creation parameters
    var connCreateParams C.dpiConnCreateParams
    if C.dpiContext_initConnCreateParams(c.drv.dpiContext, &connCreateParams) == C.DPI_FAILURE {
        return errors.Errorf("initConnCreateParams: %w", "", c.getError())
    }
    if len(P.ShardingKey) > 0 {
        var tempData C.dpiData
        mem := C.malloc(C.sizeof_dpiShardingKeyColumn * C.size_t(len(P.ShardingKey)))
        defer C.free(mem)

        columns := (*[1 << 30]C.dpiShardingKeyColumn)(mem)
        for i, value := range P.ShardingKey {
            switch value.(type) {
            case int:
                columns[i].oracleTypeNum = C.DPI_ORACLE_TYPE_NUMBER
                columns[i].nativeTypeNum = C.DPI_NATIVE_TYPE_INT64
                C.dpiData_setInt64(&tempData, C.int64_t(value.(int)))
            case string:
                columns[i].oracleTypeNum = C.DPI_ORACLE_TYPE_VARCHAR
                columns[i].nativeTypeNum = C.DPI_NATIVE_TYPE_BYTES
                strVal := value.(string)
                cs := C.CString(strVal)
                defer C.free(unsafe.Pointer(cs))
                C.dpiData_setBytes(&tempData, cs, C.uint32_t(len(strVal)))
            default:
                return errors.New("Unsupported data type for sharding")
            }
            columns[i].value = tempData.value
        }
        connCreateParams.shardingKeyColumns = &columns[0]
        connCreateParams.numShardingKeyColumns = C.uint8_t(len(P.ShardingKey))
    }

    // acquire connection from the pool
    dc := C.malloc(C.sizeof_void)
    if Log != nil {
        Log("C", "dpiPool_acquirePoolConnection", "conn", connCreateParams)
    }
    if C.dpiPool_acquireConnection(pool.dpiPool,
            C._GoStringPtr(P.UserName), C.uint32_t(C._GoStringLen(P.UserName)),
            C._GoStringPtr(P.Password), C.uint32_t(C._GoStringLen(P.Password)),
            &connCreateParams,
            (**C.dpiConn)(unsafe.Pointer(&dc))) == C.DPI_FAILURE {
        C.free(unsafe.Pointer(dc))
        return errors.Errorf("acquirePoolConnection: %w", c.getError())
    }

    c.dpiConn = (*C.dpiConn)(dc)
    c.currentUser = P.UserName
    c.newSession = connCreateParams.outNewSession == 1
    c.Client, c.Server = c.drv.clientVersion, pool.serverVersion
    c.timeZone, c.tzOffSecs = pool.timeZone, pool.tzOffSecs
    err := c.init([]string{})
    if err == nil {
        c.mu.Lock()
        pool.serverVersion = c.Server
        pool.timeZone, pool.tzOffSecs = c.timeZone, c.tzOffSecs
        c.mu.Unlock()
    }

    return err
}


func (d *drv) init() error {
	d.mu.Lock()
	defer d.mu.Unlock()
	if d.pools == nil {
		d.pools = make(map[string]*connPool)
	}
	if d.dpiContext != nil {
		return nil
	}
	var errInfo C.dpiErrorInfo
	var dpiCtx *C.dpiContext
	if C.dpiContext_create(C.uint(DpiMajorVersion), C.uint(DpiMinorVersion),
		(**C.dpiContext)(unsafe.Pointer(&dpiCtx)), &errInfo,
	) == C.DPI_FAILURE {
		return fromErrorInfo(errInfo)
	}
	d.dpiContext = dpiCtx

	var v C.dpiVersionInfo
	if C.dpiContext_getClientVersion(d.dpiContext, &v) == C.DPI_FAILURE {
		return errors.Errorf("%s: %w", "getClientVersion", d.getError())
	}
	d.clientVersion.set(&v)
	return nil
}

// Open returns a new connection to the database.
// The name is a string in a driver-specific format.
func (d *drv) Open(connString string) (driver.Conn, error) {
	P, err := ParseConnString(connString)
	if err != nil {
		return nil, err
	}

	conn, err := d.openConn(P)
	return conn, maybeBadConn(err, conn)
}

func (d *drv) ClientVersion() (VersionInfo, error) {
	return d.clientVersion, nil
}

var cUTF8, cDriverName = C.CString("AL32UTF8"), C.CString(DriverName)

func (d *drv) openConn(P ConnectionParams) (*conn, error) {
	if err := d.init(); err != nil {
		return nil, err
	}

	P.Comb()
	c := &conn{drv: d, connParams: P, timeZone: time.Local, Client: d.clientVersion}
	connString := P.String()

	if Log != nil {
		defer func() {
			d.mu.Lock()
			Log("pools", d.pools, "conn", P.String(), "drv", fmt.Sprintf("%p", d))
			d.mu.Unlock()
		}()
	}

	if !(P.IsSysDBA || P.IsSysOper || P.IsSysASM || P.IsPrelim || P.StandaloneConnection) {
		d.mu.Lock()
		dp := d.pools[connString]
		d.mu.Unlock()
		if dp != nil {
			//Proxy authenticated connections to database will be provided by methods with context
			err := dp.acquireConn(c, P)
			return c, err
		}
	}

	extAuth := C.int(b2i(P.Username == "" && P.Password == ""))
	var cUserName, cPassword, cNewPassword, cConnClass *C.char
	if !(P.Username == "" && P.Password == "") {
		cUserName, cPassword = C.CString(P.Username), C.CString(P.Password)
	}
	var cSid *C.char
	if P.SID != "" {
		cSid = C.CString(P.SID)
	}
	defer func() {
		if cUserName != nil {
			C.free(unsafe.Pointer(cUserName))
			C.free(unsafe.Pointer(cPassword))
		}
		if cNewPassword != nil {
			C.free(unsafe.Pointer(cNewPassword))
		}
		if cSid != nil {
			C.free(unsafe.Pointer(cSid))
		}
		if cConnClass != nil {
			C.free(unsafe.Pointer(cConnClass))
		}
	}()
	var commonCreateParams C.dpiCommonCreateParams
	if C.dpiContext_initCommonCreateParams(d.dpiContext, &commonCreateParams) == C.DPI_FAILURE {
		return nil, errors.Errorf("initCommonCreateParams: %w", d.getError())
	}
	commonCreateParams.createMode = C.DPI_MODE_CREATE_DEFAULT | C.DPI_MODE_CREATE_THREADED
	if P.EnableEvents {
		commonCreateParams.createMode |= C.DPI_MODE_CREATE_EVENTS
	}
	commonCreateParams.encoding = cUTF8
	commonCreateParams.nencoding = cUTF8
	commonCreateParams.driverName = cDriverName
	commonCreateParams.driverNameLength = C.uint32_t(len(DriverName))

	if P.IsSysDBA || P.IsSysOper || P.IsSysASM || P.IsPrelim || P.StandaloneConnection {
		// no pool
		c.connParams = P
		return c, c.acquireConn(P.Username, P.Password, P.ConnClass)
	}
	var poolCreateParams C.dpiPoolCreateParams
	if C.dpiContext_initPoolCreateParams(d.dpiContext, &poolCreateParams) == C.DPI_FAILURE {
		return nil, errors.Errorf("initPoolCreateParams: %w", d.getError())
	}
	poolCreateParams.minSessions = DefaultPoolMinSessions
	if P.MinSessions >= 0 {
		poolCreateParams.minSessions = C.uint32_t(P.MinSessions)
	}
	poolCreateParams.maxSessions = DefaultPoolMaxSessions
	if P.MaxSessions > 0 {
		poolCreateParams.maxSessions = C.uint32_t(P.MaxSessions)
	}
	poolCreateParams.sessionIncrement = DefaultPoolIncrement
	if P.PoolIncrement > 0 {
		poolCreateParams.sessionIncrement = C.uint32_t(P.PoolIncrement)
	}
	if extAuth == 1 || P.HeterogeneousPool {
		poolCreateParams.homogeneous = 0
	}
	poolCreateParams.externalAuth = extAuth
	poolCreateParams.getMode = C.DPI_MODE_POOL_GET_TIMEDWAIT
	poolCreateParams.timeout = C.uint32_t(DefaultSessionTimeout / time.Second)
	if P.SessionTimeout > time.Second {
		poolCreateParams.timeout = C.uint32_t(P.SessionTimeout / time.Second) // seconds before idle pool sessions get evicted
	}
	poolCreateParams.waitTimeout = C.uint32_t(DefaultWaitTimeout / time.Millisecond)
	if P.WaitTimeout > time.Millisecond {
		poolCreateParams.waitTimeout = C.uint32_t(P.WaitTimeout / time.Millisecond) // milliseconds to wait for a session to become available
	}
	poolCreateParams.maxLifetimeSession = C.uint32_t(DefaultMaxLifeTime / time.Second)
	if P.MaxLifeTime > 0 {
		poolCreateParams.maxLifetimeSession = C.uint32_t(P.MaxLifeTime / time.Second) // maximum time in seconds till a pooled session may exist
	}

	var dp *C.dpiPool
	if Log != nil {
		Log("C", "dpiPool_create", "username", P.Username, "conn", connString, "sid", P.SID, "common", commonCreateParams, "pool", fmt.Sprintf("%#v", poolCreateParams))
	}
	if C.dpiPool_create(
		d.dpiContext,
		cUserName, C.uint32_t(len(P.Username)),
		cPassword, C.uint32_t(len(P.Password)),
		cSid, C.uint32_t(len(P.SID)),
		&commonCreateParams,
		&poolCreateParams,
		(**C.dpiPool)(unsafe.Pointer(&dp)),
	) == C.DPI_FAILURE {
		return nil, errors.Errorf("params=%s extAuth=%v: %w", P.String(), extAuth, d.getError())
	}
	C.dpiPool_setStmtCacheSize(dp, 40)
	pool := &connPool{dpiPool: dp}
	d.mu.Lock()
	d.pools[connString] = pool
	d.mu.Unlock()

	return c, pool.acquireConn(c, P)
}

func (dp *connPool) acquireConn(c *conn, P ConnectionParams) error {
	P.Comb()
	c.mu.Lock()
	c.connParams = P
	c.Client, c.Server = c.drv.clientVersion, dp.serverVersion
	c.timeZone, c.tzOffSecs = dp.timeZone, dp.tzOffSecs
	c.mu.Unlock()

	var connCreateParams C.dpiConnCreateParams
	if C.dpiContext_initConnCreateParams(c.drv.dpiContext, &connCreateParams) == C.DPI_FAILURE {
		return errors.Errorf("initConnCreateParams: %w", c.drv.getError())
	}
	var cUserName, cPassword, cConnClass *C.char
	defer func() {
		if cUserName != nil {
			C.free(unsafe.Pointer(cUserName))
		}
		if cPassword != nil {
			C.free(unsafe.Pointer(cPassword))
		}
		if cConnClass != nil {
			C.free(unsafe.Pointer(cConnClass))
		}
	}()

	var lenUserName, lenPassword C.uint32_t
	if P.HeterogeneousPool {
		if P.Username != "" {
			cUserName = C.CString(P.Username)
			lenUserName = C.uint32_t(len(P.Username))
		}
		if P.Password != "" {
			cPassword = C.CString(P.Password)
			lenPassword = C.uint32_t(len(P.Password))
		}
	}
	if P.ConnClass != "" {
		cConnClass := C.CString(P.ConnClass)
		connCreateParams.connectionClass = cConnClass
		connCreateParams.connectionClassLength = C.uint32_t(len(P.ConnClass))
	}
	dc := C.malloc(C.sizeof_void)
	if C.dpiPool_acquireConnection(
		dp.dpiPool,
		cUserName, lenUserName,
		cPassword, lenPassword,
		&connCreateParams,
		(**C.dpiConn)(unsafe.Pointer(&dc)),
	) == C.DPI_FAILURE {
		C.free(unsafe.Pointer(dc))
		return errors.Errorf("acquirePoolConnection(user=%q, params=%#v): %w", P.Username, connCreateParams, c.getError())
	}

	c.mu.Lock()
	c.dpiConn = (*C.dpiConn)(dc)
	c.currentUser = P.Username
	c.newSession = connCreateParams.outNewSession == 1
	c.mu.Unlock()
	err := c.init(P.OnInit)
	if err == nil {
		c.mu.Lock()
		dp.serverVersion = c.Server
		dp.timeZone, dp.tzOffSecs = c.timeZone, c.tzOffSecs
		c.mu.Unlock()
	}

	return err
}

func (c *conn) acquireConn(user, pass, connClass string) error {
	P := c.connParams
	if !(P.IsSysDBA || P.IsSysOper || P.IsSysASM || P.IsPrelim || P.StandaloneConnection) {
		c.drv.mu.Lock()
		pool := c.drv.pools[P.String()]
		if Log != nil {
			Log("pools", c.drv.pools, "drv", fmt.Sprintf("%p", c.drv))
		}
		c.drv.mu.Unlock()
		if pool != nil {
			P.Username, P.Password, P.ConnClass = user, pass, connClass
			return pool.acquireConn(c, P)
		}
	}

	var connCreateParams C.dpiConnCreateParams
	if C.dpiContext_initConnCreateParams(c.drv.dpiContext, &connCreateParams) == C.DPI_FAILURE {
		return errors.Errorf("initConnCreateParams: %w", c.drv.getError())
	}
	var cUserName, cPassword, cNewPassword, cConnClass, cSid *C.char
	defer func() {
		if cUserName != nil {
			C.free(unsafe.Pointer(cUserName))
		}
		if cPassword != nil {
			C.free(unsafe.Pointer(cPassword))
		}
		if cNewPassword != nil {
			C.free(unsafe.Pointer(cNewPassword))
		}
		if cConnClass != nil {
			C.free(unsafe.Pointer(cConnClass))
		}
		if cSid != nil {
			C.free(unsafe.Pointer(cSid))
		}
	}()
	if user != "" {
		cUserName = C.CString(user)
	}
	if pass != "" {
		cPassword = C.CString(pass)
	}
	if connClass != "" {
		cConnClass = C.CString(connClass)
		connCreateParams.connectionClass = cConnClass
		connCreateParams.connectionClassLength = C.uint32_t(len(connClass))
	}
	var commonCreateParams C.dpiCommonCreateParams
	if C.dpiContext_initCommonCreateParams(c.drv.dpiContext, &commonCreateParams) == C.DPI_FAILURE {
		return errors.Errorf("initCommonCreateParams: %w", c.drv.getError())
	}
	commonCreateParams.createMode = C.DPI_MODE_CREATE_DEFAULT | C.DPI_MODE_CREATE_THREADED
	if P.EnableEvents {
		commonCreateParams.createMode |= C.DPI_MODE_CREATE_EVENTS
	}
	commonCreateParams.encoding = cUTF8
	commonCreateParams.nencoding = cUTF8
	commonCreateParams.driverName = cDriverName
	commonCreateParams.driverNameLength = C.uint32_t(len(DriverName))

	if P.SID != "" {
		cSid = C.CString(P.SID)
	}
	connCreateParams.authMode = P.authMode()
	extAuth := C.int(b2i(user == "" && pass == ""))
	connCreateParams.externalAuth = extAuth
	if P.NewPassword != "" {
		cNewPassword = C.CString(P.NewPassword)
		connCreateParams.newPassword = cNewPassword
		connCreateParams.newPasswordLength = C.uint32_t(len(P.NewPassword))
	}
	if Log != nil {
		Log("C", "dpiConn_create", "params", P.String(), "common", commonCreateParams, "conn", connCreateParams)
	}
	dc := C.malloc(C.sizeof_void)
	if C.dpiConn_create(
		c.drv.dpiContext,
		cUserName, C.uint32_t(len(user)),
		cPassword, C.uint32_t(len(pass)),
		cSid, C.uint32_t(len(P.SID)),
		&commonCreateParams,
		&connCreateParams,
		(**C.dpiConn)(unsafe.Pointer(&dc)),
	) == C.DPI_FAILURE {
		C.free(unsafe.Pointer(dc))
		return errors.Errorf("username=%q sid=%q params=%+v: %w", user, P.SID, connCreateParams, c.drv.getError())
	}
	c.mu.Lock()
	c.dpiConn = (*C.dpiConn)(dc)
	c.currentUser = user
	c.newSession = true
	P.Username, P.Password, P.ConnClass = user, pass, connClass
	if P.NewPassword != "" {
		P.Password, P.NewPassword = P.NewPassword, ""
	}
	c.connParams = P
	c.mu.Unlock()
	return c.init(P.OnInit)
}

// ConnectionParams holds the params for a connection (pool).
// You can use ConnectionParams{...}.StringWithPassword()
// as a connection string in sql.Open.
type ConnectionParams struct {
	OnInit                             []string
	Username, Password, SID, ConnClass string
	// NewPassword is used iff StandaloneConnection is true!
	NewPassword                              string
	MinSessions, MaxSessions, PoolIncrement  int
	WaitTimeout, MaxLifeTime, SessionTimeout time.Duration
	Timezone                                 *time.Location
	IsSysDBA, IsSysOper, IsSysASM, IsPrelim  bool
	HeterogeneousPool                        bool
	StandaloneConnection                     bool
	EnableEvents                             bool
}

// String returns the string representation of ConnectionParams.
// The password is replaced with a "SECRET" string!
func (P ConnectionParams) String() string {
	return P.string(true, false)
}

// StringNoClass returns the string representation of ConnectionParams, without class info.
// The password is replaced with a "SECRET" string!
func (P ConnectionParams) StringNoClass() string {
	return P.string(false, false)
}

// StringWithPassword returns the string representation of ConnectionParams (as String() does),
// but does NOT obfuscate the password, just prints it as is.
func (P ConnectionParams) StringWithPassword() string {
	return P.string(true, true)
}

func (P ConnectionParams) string(class, withPassword bool) string {
	host, path := P.SID, ""
	if i := strings.IndexByte(host, '/'); i >= 0 {
		host, path = host[:i], host[i:]
	}
	q := make(url.Values, 32)
	s := P.ConnClass
	if !class {
		s = ""
	}
	q.Add("connectionClass", s)

	password := P.Password
	if withPassword {
		q.Add("newPassword", P.NewPassword)
	} else {
		hsh := fnv.New64()
		io.WriteString(hsh, P.Password)
		password = "SECRET-" + base64.URLEncoding.EncodeToString(hsh.Sum(nil))
		if P.NewPassword != "" {
			hsh.Reset()
			io.WriteString(hsh, P.NewPassword)
			q.Add("newPassword", "SECRET-"+base64.URLEncoding.EncodeToString(hsh.Sum(nil)))
		}
	}
	s = ""
	if P.Timezone != nil {
		s = P.Timezone.String()
	}
	q.Add("timezone", s)
	B := func(b bool) string {
		if b {
			return "1"
		}
		return "0"
	}
	q.Add("poolMinSessions", strconv.Itoa(P.MinSessions))
	q.Add("poolMaxSessions", strconv.Itoa(P.MaxSessions))
	q.Add("poolIncrement", strconv.Itoa(P.PoolIncrement))
	q.Add("sysdba", B(P.IsSysDBA))
	q.Add("sysoper", B(P.IsSysOper))
	q.Add("sysasm", B(P.IsSysASM))
	q.Add("standaloneConnection", B(P.StandaloneConnection))
	q.Add("enableEvents", B(P.EnableEvents))
	q.Add("heterogeneousPool", B(P.HeterogeneousPool))
	q.Add("prelim", B(P.IsPrelim))
	q.Add("poolWaitTimeout", P.WaitTimeout.String())
	q.Add("poolSessionMaxLifetime", P.MaxLifeTime.String())
	q.Add("poolSessionTimeout", P.SessionTimeout.String())
	q["onInit"] = P.OnInit
	return (&url.URL{
		Scheme:   "oracle",
		User:     url.UserPassword(P.Username, password),
		Host:     host,
		Path:     path,
		RawQuery: q.Encode(),
	}).String()
}

// Comb the several contradicting settings of the ConnectionParams.
func (P *ConnectionParams) Comb() {
	P.StandaloneConnection = P.StandaloneConnection || P.ConnClass == NoConnectionPoolingConnectionClass
	if P.IsPrelim || P.StandaloneConnection {
		// Prelim: the shared memory may not exist when Oracle is shut down.
		P.ConnClass = ""
		P.HeterogeneousPool = false
	}
}

// ParseConnString parses the given connection string into a struct.
func ParseConnString(connString string) (ConnectionParams, error) {
	P := ConnectionParams{
		MinSessions:    DefaultPoolMinSessions,
		MaxSessions:    DefaultPoolMaxSessions,
		PoolIncrement:  DefaultPoolIncrement,
		ConnClass:      DefaultConnectionClass,
		MaxLifeTime:    DefaultMaxLifeTime,
		WaitTimeout:    DefaultWaitTimeout,
		SessionTimeout: DefaultSessionTimeout,
	}
	if !strings.HasPrefix(connString, "oracle://") {
		i := strings.IndexByte(connString, '/')
		if i < 0 {
			return P, errors.New("no '/' in connection string")
		}
		P.Username, connString = connString[:i], connString[i+1:]

		uSid := strings.ToUpper(connString)
		//fmt.Printf("connString=%q SID=%q\n", connString, uSid)
		if strings.Contains(uSid, " AS ") {
			if P.IsSysDBA = strings.HasSuffix(uSid, " AS SYSDBA"); P.IsSysDBA {
				connString = connString[:len(connString)-10]
			} else if P.IsSysOper = strings.HasSuffix(uSid, " AS SYSOPER"); P.IsSysOper {
				connString = connString[:len(connString)-11]
			} else if P.IsSysASM = strings.HasSuffix(uSid, " AS SYSASM"); P.IsSysASM {
				connString = connString[:len(connString)-10]
			}
		}
		if i = strings.IndexByte(connString, '@'); i >= 0 {
			P.Password, P.SID = connString[:i], connString[i+1:]
		} else {
			P.Password = connString
		}
		if strings.HasSuffix(P.SID, ":POOLED") {
			P.ConnClass, P.SID = "POOLED", P.SID[:len(P.SID)-7]
		}
		//fmt.Printf("connString=%q params=%s\n", connString, P)
		return P, nil
	}
	u, err := url.Parse(connString)
	if err != nil {
		return P, errors.Errorf("%s: %w", connString, err)
	}
	if usr := u.User; usr != nil {
		P.Username = usr.Username()
		P.Password, _ = usr.Password()
	}
	P.SID = u.Hostname()
	// IPv6 literal address brackets are removed by u.Hostname,
	// so we have to put them back
	if strings.HasPrefix(u.Host, "[") && !strings.Contains(P.SID[1:], "]") {
		P.SID = "[" + P.SID + "]"
	}
	if u.Port() != "" {
		P.SID += ":" + u.Port()
	}
	if u.Path != "" && u.Path != "/" {
		P.SID += u.Path
	}
	q := u.Query()
	if vv, ok := q["connectionClass"]; ok {
		P.ConnClass = vv[0]
	}
	for _, task := range []struct {
		Dest *bool
		Key  string
	}{
		{&P.IsSysDBA, "sysdba"},
		{&P.IsSysOper, "sysoper"},
		{&P.IsSysASM, "sysasm"},
		{&P.IsPrelim, "prelim"},

		{&P.StandaloneConnection, "standaloneConnection"},
		{&P.EnableEvents, "enableEvents"},
		{&P.HeterogeneousPool, "heterogeneousPool"},
	} {
		*task.Dest = q.Get(task.Key) == "1"
	}
	if tz := q.Get("timezone"); tz != "" {
		if tz == "local" {
			P.Timezone = time.Local
		} else if strings.Contains(tz, "/") {
			if P.Timezone, err = time.LoadLocation(tz); err != nil {
				return P, errors.Errorf("%s: %w", tz, err)
			}
		} else if off, err := parseTZ(tz); err == nil {
			P.Timezone = time.FixedZone(tz, off)
		} else {
			return P, errors.Errorf("%s: %w", tz, err)
		}
	}

	for _, task := range []struct {
		Dest *int
		Key  string
	}{
		{&P.MinSessions, "poolMinSessions"},
		{&P.MaxSessions, "poolMaxSessions"},
		{&P.PoolIncrement, "poolIncrement"},
	} {
		s := q.Get(task.Key)
		if s == "" {
			continue
		}
		var err error
		*task.Dest, err = strconv.Atoi(s)
		if err != nil {
			return P, errors.Errorf("%s: %w", task.Key+"="+s, err)
		}
	}
	for _, task := range []struct {
		Dest *time.Duration
		Key  string
	}{
		{&P.SessionTimeout, "poolSessionTimeout"},
		{&P.WaitTimeout, "poolWaitTimeout"},
		{&P.MaxLifeTime, "poolSessionMaxLifetime"},
	} {
		s := q.Get(task.Key)
		if s == "" {
			continue
		}
		var err error
		*task.Dest, err = time.ParseDuration(s)
		if err != nil {
			if !strings.Contains(err.Error(), "time: missing unit in duration") {
				return P, errors.Errorf("%s: %w", task.Key+"="+s, err)
			}
			i, err := strconv.Atoi(s)
			if err != nil {
				return P, errors.Errorf("%s: %w", task.Key+"="+s, err)
			}
			base := time.Second
			if task.Key == "poolWaitTimeout" {
				base = time.Millisecond
			}
			*task.Dest = time.Duration(i) * base
		}
	}
	if P.MinSessions > P.MaxSessions {
		P.MinSessions = P.MaxSessions
	}
	if P.MinSessions == P.MaxSessions {
		P.PoolIncrement = 0
	} else if P.PoolIncrement < 1 {
		P.PoolIncrement = 1
	}
	P.OnInit = q["onInit"]

	P.Comb()
	if P.StandaloneConnection {
		P.NewPassword = q.Get("newPassword")
	}

	return P, nil
}

// SetSessionParamOnInit adds an "ALTER SESSION k=v" to the OnInit task list.
func (P *ConnectionParams) SetSessionParamOnInit(k, v string) {
	P.OnInit = append(P.OnInit, fmt.Sprintf("ALTER SESSION SET %s = q'(%s)'", k, strings.Replace(v, "'", "''", -1)))
}

func (P ConnectionParams) authMode() C.dpiAuthMode {
	authMode := C.dpiAuthMode(C.DPI_MODE_AUTH_DEFAULT)
	// OR all the modes together
	for _, elt := range []struct {
		Is   bool
		Mode C.dpiAuthMode
	}{
		{P.IsSysDBA, C.DPI_MODE_AUTH_SYSDBA},
		{P.IsSysOper, C.DPI_MODE_AUTH_SYSOPER},
		{P.IsSysASM, C.DPI_MODE_AUTH_SYSASM},
		{P.IsPrelim, C.DPI_MODE_AUTH_PRELIM},
	} {
		if elt.Is {
			authMode |= elt.Mode
		}
	}
	return authMode
}

// OraErr is an error holding the ORA-01234 code and the message.
type OraErr struct {
	message, funName, action, sqlState string
	code, offset                       int
	recoverable                        bool
}

// AsOraErr returns the underlying *OraErr and whether it succeeded.
func AsOraErr(err error) (*OraErr, bool) {
	var oerr *OraErr
	ok := errors.As(err, &oerr)
	return oerr, ok
}

var _ = error((*OraErr)(nil))

// Code returns the OraErr's error code.
func (oe *OraErr) Code() int { return oe.code }

// Message returns the OraErr's message.
func (oe *OraErr) Message() string { return oe.message }
func (oe *OraErr) Error() string {
	msg := oe.Message()
	if oe.code == 0 && msg == "" {
		return ""
	}
	return fmt.Sprintf("ORA-%05d: %s", oe.code, oe.message)
}
func fromErrorInfo(errInfo C.dpiErrorInfo) *OraErr {
	oe := OraErr{
		code:        int(errInfo.code),
		message:     strings.TrimSpace(C.GoStringN(errInfo.message, C.int(errInfo.messageLength))),
		offset:      int(errInfo.offset),
		funName:     strings.TrimSpace(C.GoString(errInfo.fnName)),
		action:      strings.TrimSpace(C.GoString(errInfo.action)),
		sqlState:    strings.TrimSpace(C.GoString(errInfo.sqlState)),
		recoverable: errInfo.isRecoverable != 0,
	}
	if oe.code == 0 && strings.HasPrefix(oe.message, "ORA-") &&
		len(oe.message) > 9 && oe.message[9] == ':' {
		if i, _ := strconv.Atoi(oe.message[4:9]); i > 0 {
			oe.code, oe.message = i, strings.TrimSpace(oe.message[10:])
		}
	}
	oe.message = strings.TrimPrefix(oe.message, fmt.Sprintf("ORA-%05d: ", oe.Code()))
	return &oe
}

// Offset returns the parse error offset (in bytes) when executing a statement or the row offset when performing bulk operations or fetching batch error information. If neither of these cases are true, the value is 0.
func (oe *OraErr) Offset() int { return oe.offset }

// FunName returns the public ODPI-C function name which was called in which the error took place. This is a null-terminated ASCII string.
func (oe *OraErr) FunName() string { return oe.funName }

// Action returns the internal action that was being performed when the error took place. This is a null-terminated ASCII string.
func (oe *OraErr) Action() string { return oe.action }

// SQLState returns the SQLSTATE code associated with the error. This is a 5 character null-terminated string.
func (oe *OraErr) SQLState() string { return oe.sqlState }

// Recoverable indicates if the error is recoverable. This is always false unless both client and server are at release 12.1 or higher.
func (oe *OraErr) Recoverable() bool { return oe.recoverable }

// newErrorInfo is just for testing: testing cannot use Cgo...
func newErrorInfo(code int, message string) C.dpiErrorInfo {
	return C.dpiErrorInfo{code: C.int32_t(code), message: C.CString(message), messageLength: C.uint(len(message))}
}

// against deadcode
var _ = newErrorInfo

func (d *drv) getError() *OraErr {
	if d == nil || d.dpiContext == nil {
		return &OraErr{code: -12153, message: driver.ErrBadConn.Error()}
	}
	var errInfo C.dpiErrorInfo
	C.dpiContext_getError(d.dpiContext, &errInfo)
	return fromErrorInfo(errInfo)
}

func b2i(b bool) uint8 {
	if b {
		return 1
	}
	return 0
}

// VersionInfo holds version info returned by Oracle DB.
type VersionInfo struct {
	ServerRelease                                           string
	Version, Release, Update, PortRelease, PortUpdate, Full uint8
}

func (V *VersionInfo) set(v *C.dpiVersionInfo) {
	*V = VersionInfo{
		Version: uint8(v.versionNum),
		Release: uint8(v.releaseNum), Update: uint8(v.updateNum),
		PortRelease: uint8(v.portReleaseNum), PortUpdate: uint8(v.portUpdateNum),
		Full: uint8(v.fullVersionNum),
	}
}
func (V VersionInfo) String() string {
	var s string
	if V.ServerRelease != "" {
		s = " [" + V.ServerRelease + "]"
	}
	return fmt.Sprintf("%d.%d.%d.%d.%d%s", V.Version, V.Release, V.Update, V.PortRelease, V.PortUpdate, s)
}

var timezones = make(map[[2]C.int8_t]*time.Location)
var timezonesMu sync.RWMutex

func timeZoneFor(hourOffset, minuteOffset C.int8_t) *time.Location {
	if hourOffset == 0 && minuteOffset == 0 {
		return time.UTC
	}
	key := [2]C.int8_t{hourOffset, minuteOffset}
	timezonesMu.RLock()
	tz := timezones[key]
	timezonesMu.RUnlock()
	if tz == nil {
		timezonesMu.Lock()
		if tz = timezones[key]; tz == nil {
			tz = time.FixedZone(
				fmt.Sprintf("%02d:%02d", hourOffset, minuteOffset),
				int(hourOffset)*3600+int(minuteOffset)*60,
			)
			timezones[key] = tz
		}
		timezonesMu.Unlock()
	}
	return tz
}

type ctxKey string

const logCtxKey = ctxKey("godror.Log")

type logFunc func(...interface{}) error

func ctxGetLog(ctx context.Context) logFunc {
	if lgr, ok := ctx.Value(logCtxKey).(func(...interface{}) error); ok {
		return lgr
	}
	return Log
}

// ContextWithLog returns a context with the given log function.
func ContextWithLog(ctx context.Context, logF func(...interface{}) error) context.Context {
	return context.WithValue(ctx, logCtxKey, logF)
}

var _ = driver.DriverContext((*drv)(nil))
var _ = driver.Connector((*connector)(nil))

type connector struct {
	drv    *drv
	onInit func(driver.Conn) error
	ConnectionParams
    *PoolParams
    *ConnParams
}

type PoolParams struct {
    UserName, Password, DSN string
    MinSessions, MaxSessions, SessionIncrement int
    WaitTimeout, MaxLifeTime, SessionTimeout time.Duration
    Heterogeneous, EnableEvents bool
}

type ConnParams struct {
    UserName, Password, ConnClass string
    IsSysDBA, IsSysOper, IsSysASM, IsPrelim bool
    ShardingKey, SuperShardingKey []interface{}
}

func NewConnector2(poolParams *PoolParams, connParams *ConnParams) driver.Connector {
    return connector{PoolParams: poolParams, ConnParams: connParams,
            drv: defaultDrv}
}


// OpenConnector must parse the name in the same format that Driver.Open
// parses the name parameter.
func (d *drv) OpenConnector(name string) (driver.Connector, error) {
	P, err := ParseConnString(name)
	if err != nil {
		return nil, err
	}

	return connector{ConnectionParams: P, drv: d}, nil
}

// Connect returns a connection to the database.
// Connect may return a cached connection (one previously
// closed), but doing so is unnecessary; the sql package
// maintains a pool of idle connections for efficient re-use.
//
// The provided context.Context is for dialing purposes only
// (see net.DialContext) and should not be stored or used for
// other purposes.
//
// The returned connection is only used by one goroutine at a
// time.
<<<<<<< HEAD
func (c connector) Connect(context.Context) (driver.Conn, error) {
    if c.PoolParams != nil {
        pool, err := c.drv.openPool(c.PoolParams)
        if err != nil {
            return nil, err
        }
        connection := conn{drv: c.drv, timeZone: time.Local}
        if err := connection.acquireFromPool(pool, c.ConnParams); err != nil {
            return nil, err
        }
        return &connection, nil
    }
	conn, err := c.drv.openConn(c.ConnectionParams)
=======
func (c connector) Connect(ctx context.Context) (driver.Conn, error) {
	P := c.ConnectionParams
	if key := ctx.Value(userpwCtxKey); key != nil {
		if userpw, ok := key.([3]string); ok {
			P.Username = userpw[0]
			P.Password = userpw[1]
		}
	}
	conn, err := c.drv.openConn(P)
>>>>>>> 41ec4f76
	if err != nil || c.onInit == nil || !conn.newSession {
		return conn, err
	}
	if err = c.onInit(conn); err != nil {
		conn.close(true)
		return nil, err
	}
	return conn, nil
}

// Driver returns the underlying Driver of the Connector,
// mainly to maintain compatibility with the Driver method
// on sql.DB.
func (c connector) Driver() driver.Driver { return c.drv }

// NewConnector returns a driver.Connector to be used with sql.OpenDB,
// which calls the given onInit if the connection is new.
//
// For an onInit example, see NewSessionIniter.
func (d *drv) NewConnector(name string, onInit func(driver.Conn) error) (driver.Connector, error) {
	cxr, err := d.OpenConnector(name)
	if err != nil {
		return nil, err
	}
	cx := cxr.(connector)
	cx.onInit = onInit
	return cx, err
}

// NewConnector returns a driver.Connector to be used with sql.OpenDB,
// (for the default Driver registered with godror)
// which calls the given onInit if the connection is new.
//
// For an onInit example, see NewSessionIniter.
func NewConnector(name string, onInit func(driver.Conn) error) (driver.Connector, error) {
	return defaultDrv.NewConnector(name, onInit)
}

// NewSessionIniter returns a function suitable for use in NewConnector as onInit,
// which calls "ALTER SESSION SET <key>='<value>'" for each element of the given map.
func NewSessionIniter(m map[string]string) func(driver.Conn) error {
	return func(cx driver.Conn) error {
		for k, v := range m {
			qry := fmt.Sprintf("ALTER SESSION SET %s = q'(%s)'", k, strings.Replace(v, "'", "''", -1))
			st, err := cx.Prepare(qry)
			if err != nil {
				return errors.Errorf("%s: %w", qry, err)
			}
			_, err = st.Exec(nil) //lint:ignore SA1019 it's hard to use ExecContext here
			st.Close()
			if err != nil {
				return err
			}
		}
		return nil
	}
}<|MERGE_RESOLUTION|>--- conflicted
+++ resolved
@@ -1137,8 +1137,7 @@
 //
 // The returned connection is only used by one goroutine at a
 // time.
-<<<<<<< HEAD
-func (c connector) Connect(context.Context) (driver.Conn, error) {
+func (c connector) Connect(ctx context.Context) (driver.Conn, error) {
     if c.PoolParams != nil {
         pool, err := c.drv.openPool(c.PoolParams)
         if err != nil {
@@ -1150,9 +1149,6 @@
         }
         return &connection, nil
     }
-	conn, err := c.drv.openConn(c.ConnectionParams)
-=======
-func (c connector) Connect(ctx context.Context) (driver.Conn, error) {
 	P := c.ConnectionParams
 	if key := ctx.Value(userpwCtxKey); key != nil {
 		if userpw, ok := key.([3]string); ok {
@@ -1161,7 +1157,6 @@
 		}
 	}
 	conn, err := c.drv.openConn(P)
->>>>>>> 41ec4f76
 	if err != nil || c.onInit == nil || !conn.newSession {
 		return conn, err
 	}
