// Copyright 2017, 2020 The Godror Authors
//
//
// SPDX-License-Identifier: UPL-1.0 OR Apache-2.0

package godror

/*
#include "dpiImpl.h"
*/
import "C"
import (
<<<<<<< HEAD
	// "fmt"
=======
	"errors"
	//"fmt"
>>>>>>> c104b62a
	"fmt"
	"io"
	"sync"
	"unicode/utf8"
	"unsafe"
<<<<<<< HEAD
	
	errors "golang.org/x/xerrors"
=======
>>>>>>> c104b62a
)

// Lob is for reading/writing a LOB.
type Lob struct {
	io.Reader
	IsClob bool
}

// Hijack the underlying lob reader/writer, and
// return a DirectLob for reading/writing the lob directly.
//
// After this, the Lob is unusable!
func (lob *Lob) Hijack() (*DirectLob, error) {
	if lob == nil || lob.Reader == nil {
		return nil, errors.New("lob is nil")
	}
	lr, ok := lob.Reader.(*dpiLobReader)
	if !ok {
		return nil, fmt.Errorf("Lob.Reader is %T, not *dpiLobReader", lob.Reader)
	}
	lob.Reader = nil
	return &DirectLob{conn: lr.conn, dpiLob: lr.dpiLob}, nil
}

// Scan assigns a value from a database driver.
//
// The src value will be of one of the following types:
//
//    int64
//    float64
//    bool
//    []byte
//    string
//    time.Time
//    nil - for NULL values
//
// An error should be returned if the value cannot be stored
// without loss of information.
func (dlr *dpiLobReader) Scan(src interface{}) error {
	b, ok := src.([]byte)
	if !ok {
		return fmt.Errorf("cannot convert LOB to %T", src)
	}
	_ = b
	return nil
}

var _ = io.Reader((*dpiLobReader)(nil))

type dpiLobReader struct {
	mu sync.Mutex
	*conn
	dpiLob              *C.dpiLob
	offset, sizePlusOne C.uint64_t
	finished            bool
	IsClob              bool
}

func (dlr *dpiLobReader) Read(p []byte) (int, error) {
	if dlr == nil {
		return 0, errors.New("read on nil dpiLobReader")
	}
	dlr.mu.Lock()
	defer dlr.mu.Unlock()
	if Log != nil {
		Log("msg", "LOB Read", "dlr", fmt.Sprintf("%p", dlr), "offset", dlr.offset, "size", dlr.sizePlusOne, "finished", dlr.finished, "clob", dlr.IsClob)
	}
	if dlr.finished {
		return 0, io.EOF
	}
	if len(p) == 0 {
		return 0, io.ErrShortBuffer
	}
	// For CLOB, sizePlusOne and offset counts the CHARACTERS!
	// See https://oracle.github.io/odpi/doc/public_functions/dpiLob.html dpiLob_readBytes
	if dlr.sizePlusOne == 0 {
		// never read size before
		if C.dpiLob_getSize(dlr.dpiLob, &dlr.sizePlusOne) == C.DPI_FAILURE {
			err := fmt.Errorf("getSize: %w", dlr.getError())
			C.dpiLob_close(dlr.dpiLob)
			dlr.dpiLob = nil
			return 0, err
		}
		dlr.sizePlusOne++
	}
	n := C.uint64_t(len(p))
	// fmt.Printf("%p.Read offset=%d sizePlusOne=%d n=%d\n", dlr.dpiLob, dlr.offset, dlr.sizePlusOne, n)
	if dlr.offset+1 >= dlr.sizePlusOne {
		if Log != nil {
			Log("msg", "LOB reached end", "offset", dlr.offset, "size", dlr.sizePlusOne)
		}
		return 0, io.EOF
	}
	if C.dpiLob_readBytes(dlr.dpiLob, dlr.offset+1, n, (*C.char)(unsafe.Pointer(&p[0])), &n) == C.DPI_FAILURE {
		C.dpiLob_close(dlr.dpiLob)
		dlr.dpiLob = nil
		err := dlr.getError()
		if Log != nil {
			Log("msg", "LOB read", "error", err)
		}
		if dlr.finished = err.(interface{ Code() int }).Code() == 1403; dlr.finished {
			dlr.offset += n
			return int(n), io.EOF
		}
		return int(n), fmt.Errorf("lob=%p offset=%d n=%d: %w", dlr.dpiLob, dlr.offset, len(p), err)
	}
	// fmt.Printf("read %d\n", n)
	if dlr.IsClob {
		dlr.offset += C.uint64_t(utf8.RuneCount(p[:n]))
	} else {
		dlr.offset += n
	}
	var err error
	if n == 0 || dlr.offset+1 >= dlr.sizePlusOne {
		C.dpiLob_close(dlr.dpiLob)
		dlr.dpiLob = nil
		dlr.finished = true
		err = io.EOF
	}
	if Log != nil {
		Log("msg", "LOB", "n", n, "offset", dlr.offset, "size", dlr.sizePlusOne, "finished", dlr.finished, "clob", dlr.IsClob, "error", err)
	}
	return int(n), err
}

type dpiLobWriter struct {
	*conn
	dpiLob *C.dpiLob
	offset C.uint64_t
	opened bool
	isClob bool
}

func (dlw *dpiLobWriter) Write(p []byte) (int, error) {
	lob := dlw.dpiLob
	if !dlw.opened {
		// fmt.Printf("open %p\n", lob)
		if C.dpiLob_openResource(lob) == C.DPI_FAILURE {
			return 0, fmt.Errorf("openResources(%p): %w", lob, dlw.getError())
		}
		dlw.opened = true
	}
	
	n := C.uint64_t(len(p))
	if C.dpiLob_writeBytes(lob, dlw.offset+1, (*C.char)(unsafe.Pointer(&p[0])), n) == C.DPI_FAILURE {
		err := fmt.Errorf("writeBytes(%p, offset=%d, data=%d): %w", lob, dlw.offset, n, dlw.getError())
		dlw.dpiLob = nil
		C.dpiLob_closeResource(lob)
		return 0, err
	}
	// fmt.Printf("written %q into %p@%d\n", p[:n], lob, dlw.offset)
	dlw.offset += n
	
	return int(n), nil
}

func (dlw *dpiLobWriter) Close() error {
	if dlw == nil || dlw.dpiLob == nil {
		return nil
	}
	lob := dlw.dpiLob
	dlw.dpiLob = nil
	// C.dpiLob_flushBuffer(lob)
	if C.dpiLob_closeResource(lob) == C.DPI_FAILURE {
		err := dlw.getError()
		if ec, ok := err.(interface{ Code() int }); ok && !dlw.opened && ec.Code() == 22289 { // cannot perform %s operation on an unopened file or LOB
			return nil
		}
		return fmt.Errorf("closeResource(%p): %w", lob, err)
	}
	return nil
}

// DirectLob holds a Lob and allows direct (Read/WriteAt, not streaming Read/Write) operations on it.
type DirectLob struct {
	conn   *conn
	dpiLob *C.dpiLob
	opened bool
}

var _ = io.ReaderAt((*DirectLob)(nil))
var _ = io.WriterAt((*DirectLob)(nil))

// NewTempLob returns a temporary LOB as DirectLob.
func (c *conn) NewTempLob(isClob bool) (*DirectLob, error) {
	typ := C.uint(C.DPI_ORACLE_TYPE_BLOB)
	if isClob {
		typ = C.DPI_ORACLE_TYPE_CLOB
	}
	lob := DirectLob{conn: c}
	if C.dpiConn_newTempLob(c.dpiConn, typ, &lob.dpiLob) == C.DPI_FAILURE {
		return nil, fmt.Errorf("newTempLob: %w", c.getError())
	}
	return &lob, nil
}

// Close the Lob.
func (dl *DirectLob) Close() error {
	if !dl.opened {
		return nil
	}
	dl.opened = false
	if C.dpiLob_closeResource(dl.dpiLob) == C.DPI_FAILURE {
		return fmt.Errorf("closeResource: %w", dl.conn.getError())
	}
	return nil
}

// Size returns the size of the LOB.
func (dl *DirectLob) Size() (int64, error) {
	var n C.uint64_t
	if C.dpiLob_getSize(dl.dpiLob, &n) == C.DPI_FAILURE {
		return int64(n), fmt.Errorf("getSize: %w", dl.conn.getError())
	}
	return int64(n), nil
}

// Trim the LOB to the given size.
func (dl *DirectLob) Trim(size int64) error {
	if C.dpiLob_trim(dl.dpiLob, C.uint64_t(size)) == C.DPI_FAILURE {
		return fmt.Errorf("trim: %w", dl.conn.getError())
	}
	return nil
}

// Set the contents of the LOB to the given byte slice.
// The LOB is cleared first.
func (dl *DirectLob) Set(p []byte) error {
	if C.dpiLob_setFromBytes(dl.dpiLob, (*C.char)(unsafe.Pointer(&p[0])), C.uint64_t(len(p))) == C.DPI_FAILURE {
		return fmt.Errorf("setFromBytes: %w", dl.conn.getError())
	}
	return nil
}

// ReadAt reads at most len(p) bytes into p at offset.
func (dl *DirectLob) ReadAt(p []byte, offset int64) (int, error) {
	n := C.uint64_t(len(p))
	if C.dpiLob_readBytes(dl.dpiLob, C.uint64_t(offset)+1, n, (*C.char)(unsafe.Pointer(&p[0])), &n) == C.DPI_FAILURE {
		return int(n), fmt.Errorf("readBytes: %w", dl.conn.getError())
	}
	return int(n), nil
}

// WriteAt writes p starting at offset.
func (dl *DirectLob) WriteAt(p []byte, offset int64) (int, error) {
	if !dl.opened {
		// fmt.Printf("open %p\n", lob)
		if C.dpiLob_openResource(dl.dpiLob) == C.DPI_FAILURE {
			return 0, fmt.Errorf("openResources(%p): %w", dl.dpiLob, dl.conn.getError())
		}
		dl.opened = true
	}
	
	n := C.uint64_t(len(p))
	if C.dpiLob_writeBytes(dl.dpiLob, C.uint64_t(offset)+1, (*C.char)(unsafe.Pointer(&p[0])), n) == C.DPI_FAILURE {
		return int(n), fmt.Errorf("writeBytes: %w", dl.conn.getError())
	}
	return int(n), nil
}

// GetFileName Return directory alias and file name for a BFILE type LOB.
func (dl *DirectLob) GetFileName() (dir, file string, err error) {
	var directoryAliasLength, fileNameLength C.uint32_t
	var directoryAlias, fileName *C.char
	if C.dpiLob_getDirectoryAndFileName(dl.dpiLob,
		&directoryAlias,
		&directoryAliasLength,
		&fileName,
		&fileNameLength,
		) == C.DPI_FAILURE {
		err = dl.conn.getError()
		// C.dpiStmt_release(st.dpiStmt)
		return dir,file, errors.Errorf("GetFileName: %w", err)
	}
	dir = C.GoStringN(directoryAlias, C.int(directoryAliasLength))
	file = C.GoStringN(fileName, C.int(fileNameLength))
	return
}<|MERGE_RESOLUTION|>--- conflicted
+++ resolved
@@ -10,22 +10,14 @@
 */
 import "C"
 import (
-<<<<<<< HEAD
-	// "fmt"
-=======
-	"errors"
 	//"fmt"
->>>>>>> c104b62a
 	"fmt"
 	"io"
 	"sync"
 	"unicode/utf8"
 	"unsafe"
-<<<<<<< HEAD
 	
 	errors "golang.org/x/xerrors"
-=======
->>>>>>> c104b62a
 )
 
 // Lob is for reading/writing a LOB.
