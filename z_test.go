--- conflicted
+++ resolved
@@ -2437,55 +2437,60 @@
 	}
 }
 
-<<<<<<< HEAD
 func TestConnClass(t *testing.T) {
-=======
-func TestOnInit(t *testing.T) {
->>>>>>> f9ad140e
 	P, err := godror.ParseConnString(testConStr)
 	if err != nil {
 		t.Fatal(err)
 	}
-<<<<<<< HEAD
 	ctx, cancel := context.WithTimeout(context.Background(), 10*time.Second)
 	defer cancel()
 
 	const connClass = "fc8153b840"
 	P.ConnClass = connClass
 
-=======
+	db, err := sql.Open("godror", P.StringWithPassword())
+	if err != nil {
+		t.Fatal(err)
+	}
+	defer db.Close()
+
+	const qry = "SELECT username,program,cclass_name FROM v$cpool_conn_info"
+	rows, err := db.QueryContext(ctx, qry)
+	if err != nil {
+		var oerr *godror.OraErr
+		if errors.As(err, &oerr) && oerr.Code() == 942 {
+			t.Skip(err)
+		}
+		t.Fatalf("%s: %+v", qry, err)
+	}
+	defer rows.Close()
+
+	for rows.Next() {
+		var usr, prg, class string
+		if err = rows.Scan(&usr, &prg, &class); err != nil {
+			t.Fatal(err)
+		}
+		t.Log(usr, prg, class)
+	}
+}
+
+func TestOnInit(t *testing.T) {
+	P, err := godror.ParseConnString(testConStr)
+	if err != nil {
+		t.Fatal(err)
+	}
 	const numChars = "#@"
 	P.SetSessionParamOnInit("nls_numeric_characters", numChars)
 	t.Log(P.String())
 	ctx, cancel := context.WithTimeout(context.Background(), 10*time.Second)
 	defer cancel()
 
->>>>>>> f9ad140e
 	db, err := sql.Open("godror", P.StringWithPassword())
 	if err != nil {
 		t.Fatal(err)
 	}
 	defer db.Close()
 
-<<<<<<< HEAD
-	const qry = "SELECT username,program,cclass_name FROM v$cpool_conn_info"
-	rows, err := db.QueryContext(ctx, qry)
-	if err != nil {
-		var oerr *godror.OraErr
-		if errors.As(err, &oerr) && oerr.Code() == 942 {
-			t.Skip(err)
-		}
-		t.Fatalf("%s: %+v", qry, err)
-	}
-	defer rows.Close()
-
-	for rows.Next() {
-		var usr, prg, class string
-		if err = rows.Scan(&usr, &prg, &class); err != nil {
-			t.Fatal(err)
-		}
-		t.Log(usr, prg, class)
-=======
 	const qry = "SELECT value, TO_CHAR(123/10) AS num FROM v$nls_parameters WHERE parameter = 'NLS_NUMERIC_CHARACTERS'"
 	var v, n string
 	if err = db.QueryRowContext(ctx, qry).Scan(&v, &n); err != nil {
@@ -2497,6 +2502,5 @@
 	}
 	if n != "12#3" {
 		t.Errorf("got %q wanted 12#3", n)
->>>>>>> f9ad140e
 	}
 }